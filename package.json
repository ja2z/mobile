{
  "name": "mobile-app",
  "version": "1.0.0",
  "description": "React Native mobile app for internal company demos with embedded dashboards",
  "main": "index.ts",
  "scripts": {
    "start": "expo start",
    "android": "expo run:android",
    "ios": "expo run:ios",
    "web": "expo start --web"
  },
  "dependencies": {
    "@expo/vector-icons": "^15.0.3",
<<<<<<< HEAD
    "@react-native-voice/voice": "^3.2.4",
=======
    "@react-native-community/datetimepicker": "8.4.4",
    "@react-native-picker/picker": "^2.11.4",
>>>>>>> 01179688
    "@react-navigation/native": "^7.1.18",
    "@react-navigation/stack": "^7.4.9",
    "expo": "~54.0.12",
    "expo-dev-client": "~6.0.16",
    "expo-device": "~8.0.9",
    "expo-font": "~14.0.9",
    "expo-haptics": "~14.0.0",
    "expo-linking": "~8.0.8",
    "expo-secure-store": "~15.0.7",
    "expo-status-bar": "~3.0.8",
    "js-sha256": "^0.11.1",
    "react": "19.1.0",
    "react-native": "0.81.4",
    "react-native-gesture-handler": "~2.28.0",
    "react-native-safe-area-context": "^5.6.1",
    "react-native-screens": "^4.16.0",
    "react-native-toast-message": "^2.3.3",
    "react-native-webview": "^13.15.0"
  },
  "devDependencies": {
    "@types/react": "~19.1.0",
    "typescript": "~5.9.2"
  },
  "private": true
}<|MERGE_RESOLUTION|>--- conflicted
+++ resolved
@@ -11,12 +11,9 @@
   },
   "dependencies": {
     "@expo/vector-icons": "^15.0.3",
-<<<<<<< HEAD
-    "@react-native-voice/voice": "^3.2.4",
-=======
     "@react-native-community/datetimepicker": "8.4.4",
     "@react-native-picker/picker": "^2.11.4",
->>>>>>> 01179688
+    "@react-native-voice/voice": "^3.2.4",
     "@react-navigation/native": "^7.1.18",
     "@react-navigation/stack": "^7.4.9",
     "expo": "~54.0.12",
