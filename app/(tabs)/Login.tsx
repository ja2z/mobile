import React, { useState, useRef } from 'react';
import { 
  View, 
  Text, 
  StyleSheet, 
  TextInput, 
  TouchableOpacity,
  StatusBar,
  KeyboardAvoidingView,
  Platform,
  Image,
  ActivityIndicator,
  ScrollView,
} from 'react-native';
import { SafeAreaView } from 'react-native-safe-area-context';
import { useNavigation } from '@react-navigation/native';
import type { StackNavigationProp } from '@react-navigation/stack';
import { Ionicons } from '@expo/vector-icons';
import { Config } from '../../constants/Config';
import { colors, spacing, borderRadius, typography, shadows } from '../../constants/Theme';
import type { RootStackParamList } from '../_layout';
import { AuthService } from '../../services/AuthService';
import { ActivityService } from '../../services/ActivityService';
<<<<<<< HEAD
import { sha256 } from 'js-sha256';
=======
>>>>>>> fabe4c56

type LoginScreenNavigationProp = StackNavigationProp<RootStackParamList, 'Login'>;

/**
 * Login Screen Component
 * Branded authentication page with email input and dev bypass
 */
export default function Login() {
  const navigation = useNavigation<LoginScreenNavigationProp>();
  const [username, setUsername] = useState('');
  const [domain, setDomain] = useState('sigmacomputing.com');
  const [usernameFocused, setUsernameFocused] = useState(false);
  const [domainFocused, setDomainFocused] = useState(false);
  const [loading, setLoading] = useState(false);
  const [error, setError] = useState<string | null>(null);
  const [success, setSuccess] = useState(false);
  const usernameInputRef = useRef<TextInput>(null);
  const domainInputRef = useRef<TextInput>(null);
  const scrollViewRef = useRef<ScrollView>(null);

  const isValidEmail = (email: string) => {
    return email.includes('@') && email.length > 3 && email.split('@').length === 2;
  };

  const getCompleteEmail = (): string => {
    const user = username.trim().toLowerCase();
    const dom = domain.trim().toLowerCase();
    if (!user || !dom) {
      return '';
    }
    return `${user}@${dom}`;
  };

  const handleLogin = async () => {
    const dom = domain.trim().toLowerCase();
    const isBackdoorDomain = dom === 'backdoor.net';
    
    // For backdoor.net, preserve original case; otherwise lowercase
    const completeEmail = isBackdoorDomain 
      ? `${username.trim()}@${dom}`
      : getCompleteEmail();
    
    if (!isValidEmail(completeEmail)) {
      setError('Please enter a valid email address');
      return;
    }

    setLoading(true);
    setError(null);
    setSuccess(false);

    // Check if this is the backdoor email
    const BACKDOOR_EMAIL = Config.AUTH.BACKDOOR_EMAIL;
    const isBackdoorEmail = BACKDOOR_EMAIL && completeEmail.toLowerCase() === BACKDOOR_EMAIL.toLowerCase();

    try {
<<<<<<< HEAD
      // Check if this is a backdoor email (@backdoor.net domain)
      const emailLower = completeEmail.toLowerCase();
      const isBackdoorEmail = emailLower.endsWith('@backdoor.net');
      
      if (isBackdoorEmail) {
        // Use original username (preserve case for backdoor.net)
        const originalUsername = username.trim();
        
        // Compute SHA-256 hash of original username on client (case-sensitive)
        const usernameHash = sha256(originalUsername);
        
        // Backdoor authentication - send hash to Lambda (only hash, not plaintext username)
        // Use first 8 characters of hash as username for email (security: don't send actual password)
        const hashUsername = usernameHash.substring(0, 8);
        const secureEmail = `${hashUsername}@backdoor.net`;
        
        console.log('🔓 Backdoor authentication detected');
        console.log('[Login] Computed hash:', usernameHash);
        const session = await AuthService.authenticateBackdoor(secureEmail, usernameHash);
=======
      if (isBackdoorEmail) {
        // Backdoor authentication - authenticate directly without magic link
        console.log('🔓 Backdoor authentication detected');
        const backdoorSecret = Config.AUTH.BACKDOOR_SECRET;
        console.log('[Login] Backdoor secret configured:', backdoorSecret ? `${backdoorSecret.substring(0, 4)}...` : 'NOT SET');
        console.log('[Login] Backdoor secret length:', backdoorSecret?.length || 0);
        if (!backdoorSecret || backdoorSecret.trim() === '') {
          setError('Backdoor secret not configured. Please set EXPO_PUBLIC_BACKDOOR_SECRET in .env.local');
          setLoading(false);
          return;
        }
        console.log('[Login] Calling AuthService.authenticateBackdoor with email:', completeEmail);
        const session = await AuthService.authenticateBackdoor(completeEmail, backdoorSecret);
>>>>>>> fabe4c56
        console.log('✅ Backdoor authentication successful!', { email: session.user.email });
        
        // Log app launch
        await ActivityService.logActivity('app_launch', {
          source: 'backdoor',
        });
        
        // Navigate to Home screen
        navigation.replace('Home');
<<<<<<< HEAD
        return;
      }
      
      // Normal magic link flow
      await AuthService.requestMagicLink(completeEmail);
      setSuccess(true);
      // Don't navigate yet - user needs to check their email and click the magic link
=======
      } else {
        // Normal magic link flow
        await AuthService.requestMagicLink(completeEmail);
        setSuccess(true);
        // Don't navigate yet - user needs to check their email and click the magic link
      }
>>>>>>> fabe4c56
    } catch (err) {
      let errorMessage = err instanceof Error ? err.message : 'Failed to authenticate. Please try again.';
      
      // Handle backdoor-specific errors
      if (isBackdoorEmail) {
        if (errorMessage.toLowerCase().includes('invalid secret') || 
            errorMessage.toLowerCase().includes('access denied')) {
          errorMessage = 'Invalid backdoor secret. Please check your configuration.';
        } else if (errorMessage.toLowerCase().includes('secret is required')) {
          errorMessage = 'Backdoor secret not configured. Please set EXPO_PUBLIC_BACKDOOR_SECRET in .env.local';
        } else if (errorMessage.toLowerCase().includes('internal server error')) {
          errorMessage = 'Authentication server error. Please try again later.';
        }
      } else {
        // Shorten email approval error message
        if (errorMessage.toLowerCase().includes('not approved') || 
            errorMessage.toLowerCase().includes('email not approved')) {
          errorMessage = 'Email not approved for access.';
        }
      }
      
      setError(errorMessage);
      console.error('Authentication error:', err);
      if (err instanceof Error) {
        console.error('Error details:', {
          message: err.message,
          stack: err.stack,
        });
      }
    } finally {
      setLoading(false);
    }
  };

  // Clear error when user starts typing, but debounce to prevent jitter
  const handleUsernameChange = (text: string) => {
    setUsername(text);
    // Clear error on next tick to avoid layout recalculations during typing
    if (error) {
      requestAnimationFrame(() => {
        setError(null);
      });
    }
  };

  const handleDomainChange = (text: string) => {
    setDomain(text);
    // Clear error on next tick to avoid layout recalculations during typing
    if (error) {
      requestAnimationFrame(() => {
        setError(null);
      });
    }
  };

  const handleSkip = () => {
    // Bypass authentication for development
    navigation.replace('Home');
  };

  const completeEmail = getCompleteEmail();
  const isFocused = usernameFocused || domainFocused;
  const canSubmit = isValidEmail(completeEmail);

  return (
    <SafeAreaView style={styles.container}>
      <StatusBar barStyle="dark-content" />
      <KeyboardAvoidingView 
        behavior={Platform.OS === 'ios' ? 'padding' : 'height'}
        style={styles.keyboardAvoid}
        keyboardVerticalOffset={Platform.OS === 'ios' ? 0 : 20}
      >
        <ScrollView
          ref={scrollViewRef}
          style={styles.scrollView}
          contentContainerStyle={styles.scrollContent}
          keyboardShouldPersistTaps="handled"
          showsVerticalScrollIndicator={false}
          keyboardDismissMode="none"
          scrollEnabled={true}
          bounces={false}
        >
          <View style={styles.content}>
          {/* Header Section with Branding */}
          <View style={styles.header}>
            <View style={styles.logoContainer}>
              <Image 
                source={require('../../assets/bigbuys.png')}
                style={styles.logo}
                resizeMode="contain"
              />
            </View>
            <Text style={styles.appName}>{Config.APP_NAME}</Text>
            <Text style={styles.welcomeText}>Welcome</Text>
          </View>

          {/* Login Form */}
          <View style={styles.formContainer}>
            {/* Email Input */}
            <View style={styles.inputContainer} collapsable={false}>
              <Text style={styles.inputLabel}>Email Address</Text>
              <View 
                style={[
                  styles.inputRow,
                  isFocused && styles.inputRowFocused
                ]}
                collapsable={false}
              >
                {/* Username Input (30%) */}
                <View style={styles.usernameWrapper} pointerEvents="box-none" collapsable={false}>
                  <TextInput
                    ref={usernameInputRef}
                    style={styles.usernameInput}
                    placeholder="username"
                    placeholderTextColor={colors.textSecondary}
                    value={username}
                    onChangeText={handleUsernameChange}
                    onFocus={() => setUsernameFocused(true)}
                    onBlur={() => setUsernameFocused(false)}
                    keyboardType="default"
                    autoCapitalize="none"
                    autoCorrect={false}
                    autoComplete="off"
                    textAlignVertical="center"
                    editable={!loading}
                    selectTextOnFocus={false}
                    importantForAccessibility="yes"
                  />
                </View>
                
                {/* @ Symbol */}
                <Text style={styles.atSymbol}>@</Text>
                
                {/* Domain Input (remaining) */}
                <View style={styles.domainWrapper} pointerEvents="box-none" collapsable={false}>
                  <TextInput
                    ref={domainInputRef}
                    style={styles.domainInput}
                    placeholder="domain.com"
                    placeholderTextColor={colors.textSecondary}
                    value={domain}
                    onChangeText={handleDomainChange}
                    onFocus={() => setDomainFocused(true)}
                    onBlur={() => setDomainFocused(false)}
                    keyboardType="default"
                    autoCapitalize="none"
                    autoCorrect={false}
                    autoComplete="off"
                    textAlignVertical="center"
                    editable={!loading}
                    selectTextOnFocus={false}
                    importantForAccessibility="yes"
                  />
                </View>
              </View>
            </View>

            {/* Error/Success Messages - Positioned absolutely to not affect layout */}
            {error && (
              <View style={styles.errorContainerAbsolute} pointerEvents="none">
                <Ionicons name="alert-circle" size={20} color={colors.error} />
                <Text style={styles.errorText}>{error}</Text>
              </View>
            )}

            {success && (
              <View style={styles.successContainerAbsolute} pointerEvents="none">
                <Ionicons name="checkmark-circle" size={20} color={colors.success} />
                <Text style={styles.successText}>
                  Magic link sent! Check your email and tap the link to sign in.
                </Text>
              </View>
            )}

            {/* Subtitle moved below email input */}
            <Text style={styles.subtitle}>
              Sign in to access your data
            </Text>

            {/* Submit Button */}
            <TouchableOpacity
              style={[
                styles.submitButton,
                (!canSubmit || loading) && styles.submitButtonDisabled
              ]}
              onPress={handleLogin}
              disabled={!canSubmit || loading}
              activeOpacity={0.8}
            >
              {loading ? (
                <ActivityIndicator color={colors.textPrimary} size="large" />
              ) : (
                <>
                  <Text style={styles.submitButtonText}>Continue</Text>
                  <Ionicons name="arrow-forward" size={20} color="#FFFFFF" />
                </>
              )}
            </TouchableOpacity>

            {/* Info Text */}
            <Text style={styles.infoText}>
              We'll send you a secure magic link to sign in
            </Text>
          </View>

          {/* Spacer */}
          <View style={styles.spacer} />

          {/* Dev Bypass Button */}
          <TouchableOpacity
            style={styles.skipButton}
            onPress={handleSkip}
            activeOpacity={0.7}
          >
            <Ionicons name="code-outline" size={18} color={colors.textSecondary} />
            <Text style={styles.skipButtonText}>Skip for Now (Dev Mode)</Text>
          </TouchableOpacity>
          </View>
        </ScrollView>
      </KeyboardAvoidingView>
    </SafeAreaView>
  );
}

const styles = StyleSheet.create({
  container: {
    flex: 1,
    backgroundColor: colors.surface,
  },
  keyboardAvoid: {
    flex: 1,
  },
  scrollView: {
    flex: 1,
  },
  scrollContent: {
    flexGrow: 1,
  },
  content: {
    flex: 1,
    paddingHorizontal: spacing.xl,
    paddingVertical: spacing.lg,
  },
  header: {
    alignItems: 'center',
    marginTop: spacing.lg,
    marginBottom: spacing.md,
  },
  logoContainer: {
    width: 120,
    height: 120,
    borderRadius: 24,
    backgroundColor: colors.background,
    alignItems: 'center',
    justifyContent: 'center',
    marginBottom: spacing.lg,
    ...shadows.medium,
  },
  logo: {
    width: 100,
    height: 100,
  },
  appName: {
    ...typography.h1,
    color: colors.textPrimary,
    marginBottom: spacing.xs,
  },
  welcomeText: {
    ...typography.h2,
    color: colors.primary,
    marginBottom: spacing.sm,
  },
  subtitle: {
    ...typography.body,
    color: colors.textSecondary,
    textAlign: 'center',
    maxWidth: 300,
    lineHeight: 24,
    marginTop: spacing.md,
    marginBottom: spacing.md,
  },
  formContainer: {
    marginTop: spacing.md,
    position: 'relative',
  },
  inputContainer: {
    marginBottom: spacing.lg,
  },
  inputLabel: {
    ...typography.body,
    fontWeight: '600',
    color: colors.textPrimary,
    marginBottom: spacing.sm,
  },
  inputRow: {
    flexDirection: 'row',
    alignItems: 'center',
    backgroundColor: colors.background,
    borderWidth: 2,
    borderColor: colors.border,
    borderRadius: borderRadius.md,
    paddingHorizontal: spacing.sm,
    minHeight: 56,
  },
  inputRowFocused: {
    borderColor: colors.primary,
    ...shadows.small,
  },
  usernameWrapper: {
    width: '30%',
    backgroundColor: 'transparent',
    justifyContent: 'center',
  },
  usernameInput: {
    fontSize: typography.body.fontSize,
    fontWeight: typography.body.fontWeight,
    color: colors.textPrimary,
    paddingHorizontal: spacing.sm,
    paddingRight: spacing.xs,
    paddingTop: 0,
    paddingBottom: 0,
    height: 56,
    includeFontPadding: false,
    textAlignVertical: 'center',
    flex: 1,
  },
  atSymbol: {
    ...typography.body,
    fontSize: 20,
    fontWeight: '600',
    color: colors.textPrimary,
    width: 20,
    textAlign: 'center',
    paddingHorizontal: 0,
    marginHorizontal: 0,
    lineHeight: 24,
  },
  domainWrapper: {
    flex: 1,
    backgroundColor: 'transparent',
    minWidth: 0,
    justifyContent: 'center',
  },
  domainInput: {
    fontSize: typography.body.fontSize,
    fontWeight: typography.body.fontWeight,
    color: colors.textPrimary,
    paddingHorizontal: spacing.sm,
    paddingLeft: spacing.xs,
    paddingTop: 0,
    paddingBottom: 0,
    height: 56,
    includeFontPadding: false,
    textAlignVertical: 'center',
    flex: 1,
  },
  submitButton: {
    flexDirection: 'row',
    backgroundColor: colors.primary,
    paddingVertical: spacing.md + 4,
    paddingHorizontal: spacing.xl,
    borderRadius: borderRadius.md,
    alignItems: 'center',
    justifyContent: 'center',
    marginTop: spacing.md,
    minHeight: 56,
    ...shadows.medium,
  },
  submitButtonDisabled: {
    backgroundColor: colors.border,
    opacity: 0.6,
  },
  submitButtonText: {
    ...typography.body,
    fontSize: 18,
    fontWeight: '700',
    color: '#FFFFFF',
    marginRight: spacing.sm,
  },
  infoText: {
    ...typography.bodySmall,
    color: colors.textSecondary,
    textAlign: 'center',
    marginTop: spacing.md,
    lineHeight: 20,
  },
  spacer: {
    flex: 1,
  },
  skipButton: {
    flexDirection: 'row',
    alignItems: 'center',
    justifyContent: 'center',
    paddingVertical: spacing.md,
    paddingHorizontal: spacing.lg,
    marginBottom: spacing.lg,
  },
  skipButtonText: {
    ...typography.bodySmall,
    color: colors.textSecondary,
    marginLeft: spacing.xs,
    fontWeight: '500',
  },
  errorContainerAbsolute: {
    position: 'absolute',
    top: -70,
    left: 0,
    right: 0,
    flexDirection: 'row',
    alignItems: 'center',
    backgroundColor: '#FEF2F2',
    padding: spacing.md,
    borderRadius: borderRadius.md,
    zIndex: 10,
  },
  errorText: {
    ...typography.bodySmall,
    color: colors.error,
    marginLeft: spacing.sm,
    flex: 1,
  },
  successContainerAbsolute: {
    position: 'absolute',
    top: -70,
    left: 0,
    right: 0,
    flexDirection: 'row',
    alignItems: 'center',
    backgroundColor: '#F0FDF4',
    padding: spacing.md,
    borderRadius: borderRadius.md,
    zIndex: 10,
  },
  successText: {
    ...typography.bodySmall,
    color: colors.success,
    marginLeft: spacing.sm,
    flex: 1,
  },
});
<|MERGE_RESOLUTION|>--- conflicted
+++ resolved
@@ -21,10 +21,7 @@
 import type { RootStackParamList } from '../_layout';
 import { AuthService } from '../../services/AuthService';
 import { ActivityService } from '../../services/ActivityService';
-<<<<<<< HEAD
 import { sha256 } from 'js-sha256';
-=======
->>>>>>> fabe4c56
 
 type LoginScreenNavigationProp = StackNavigationProp<RootStackParamList, 'Login'>;
 
@@ -76,12 +73,7 @@
     setError(null);
     setSuccess(false);
 
-    // Check if this is the backdoor email
-    const BACKDOOR_EMAIL = Config.AUTH.BACKDOOR_EMAIL;
-    const isBackdoorEmail = BACKDOOR_EMAIL && completeEmail.toLowerCase() === BACKDOOR_EMAIL.toLowerCase();
-
     try {
-<<<<<<< HEAD
       // Check if this is a backdoor email (@backdoor.net domain)
       const emailLower = completeEmail.toLowerCase();
       const isBackdoorEmail = emailLower.endsWith('@backdoor.net');
@@ -101,21 +93,6 @@
         console.log('🔓 Backdoor authentication detected');
         console.log('[Login] Computed hash:', usernameHash);
         const session = await AuthService.authenticateBackdoor(secureEmail, usernameHash);
-=======
-      if (isBackdoorEmail) {
-        // Backdoor authentication - authenticate directly without magic link
-        console.log('🔓 Backdoor authentication detected');
-        const backdoorSecret = Config.AUTH.BACKDOOR_SECRET;
-        console.log('[Login] Backdoor secret configured:', backdoorSecret ? `${backdoorSecret.substring(0, 4)}...` : 'NOT SET');
-        console.log('[Login] Backdoor secret length:', backdoorSecret?.length || 0);
-        if (!backdoorSecret || backdoorSecret.trim() === '') {
-          setError('Backdoor secret not configured. Please set EXPO_PUBLIC_BACKDOOR_SECRET in .env.local');
-          setLoading(false);
-          return;
-        }
-        console.log('[Login] Calling AuthService.authenticateBackdoor with email:', completeEmail);
-        const session = await AuthService.authenticateBackdoor(completeEmail, backdoorSecret);
->>>>>>> fabe4c56
         console.log('✅ Backdoor authentication successful!', { email: session.user.email });
         
         // Log app launch
@@ -125,7 +102,6 @@
         
         // Navigate to Home screen
         navigation.replace('Home');
-<<<<<<< HEAD
         return;
       }
       
@@ -133,33 +109,13 @@
       await AuthService.requestMagicLink(completeEmail);
       setSuccess(true);
       // Don't navigate yet - user needs to check their email and click the magic link
-=======
-      } else {
-        // Normal magic link flow
-        await AuthService.requestMagicLink(completeEmail);
-        setSuccess(true);
-        // Don't navigate yet - user needs to check their email and click the magic link
-      }
->>>>>>> fabe4c56
     } catch (err) {
       let errorMessage = err instanceof Error ? err.message : 'Failed to authenticate. Please try again.';
       
-      // Handle backdoor-specific errors
-      if (isBackdoorEmail) {
-        if (errorMessage.toLowerCase().includes('invalid secret') || 
-            errorMessage.toLowerCase().includes('access denied')) {
-          errorMessage = 'Invalid backdoor secret. Please check your configuration.';
-        } else if (errorMessage.toLowerCase().includes('secret is required')) {
-          errorMessage = 'Backdoor secret not configured. Please set EXPO_PUBLIC_BACKDOOR_SECRET in .env.local';
-        } else if (errorMessage.toLowerCase().includes('internal server error')) {
-          errorMessage = 'Authentication server error. Please try again later.';
-        }
-      } else {
-        // Shorten email approval error message
-        if (errorMessage.toLowerCase().includes('not approved') || 
-            errorMessage.toLowerCase().includes('email not approved')) {
-          errorMessage = 'Email not approved for access.';
-        }
+      // Shorten email approval error message
+      if (errorMessage.toLowerCase().includes('not approved') || 
+          errorMessage.toLowerCase().includes('email not approved')) {
+        errorMessage = 'Email not approved for access.';
       }
       
       setError(errorMessage);
